--- conflicted
+++ resolved
@@ -315,7 +315,16 @@
       const durationSec = METEOR_MS / 1000;
       const startCartesian = Cartesian3.fromDegrees(lon + 40, lat - 30, 800000);
 
-      setMeteors((prev) => [...prev, { id, start: startCartesian, target: targetCartesian!, startTime, durationSec }]);
+      const posProp: Property = new CallbackProperty((t: any) => {
+        const dt = Math.max(0, JulianDate.secondsDifference(t, startTime));
+        const u = Math.min(1, dt / durationSec);
+        const x = 1 - Math.pow(1 - u, 2);
+        const out = new Cartesian3();
+        Cartesian3.lerp(startCartesian, targetCartesian, x, out);
+        return out;
+      }, false);
+
+      setMeteors((prev) => [...prev, { id, posProp }]);
 
       window.setTimeout(() => {
         setMeteors((prev) => prev.filter((m) => m.id !== id));
@@ -405,12 +414,6 @@
         ref={viewerCallback as any}
         full
         terrainProvider={terrain}
-<<<<<<< HEAD
-        baseLayerPicker={false}
-        animation={false}
-        timeline={false}
-        selectionIndicator={false}
-=======
         baseLayerPicker={true}
         animation={true}
         timeline={true}
@@ -421,29 +424,21 @@
         homeButton={true}
         geocoder={true}
         shouldAnimate={true}
->>>>>>> 0b2c87a3
       >
         {satellite && <ImageryLayer imageryProvider={satellite} />}
         {meteors.map(renderMeteor)}
         {explosions.map(renderExplosion)}
       </ViewerComponent>
 
-<<<<<<< HEAD
-=======
       {/* Reset button in top left */}
       {viewerReady && <RefreshButton onClick={resetGlobe} />}
 
->>>>>>> 0b2c87a3
       {clickedCoords && (
         <div
           style={{
             position: "absolute",
             top: 10,
-<<<<<<< HEAD
-            left: 10,
-=======
             left: 120,
->>>>>>> 0b2c87a3
             background: "rgba(0,0,0,0.55)",
             color: "white",
             padding: "6px 10px",
@@ -469,8 +464,6 @@
             onEnd={() => setTsunamis((prev) => prev.filter((_, idx) => idx !== i))}
           />
         ))}
-<<<<<<< HEAD
-=======
 
       {viewerReady &&
         explosions.map((e, i) => (
@@ -482,7 +475,6 @@
             onEnd={() => {}}
           />
         ))}
->>>>>>> 0b2c87a3
     </>
   );
 }